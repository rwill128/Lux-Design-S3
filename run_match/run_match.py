import os
from collections import defaultdict

from luxai_s3.wrappers import LuxAIS3GymEnv, RecordEpisode

import numpy as np
from scipy.optimize import linear_sum_assignment

class BestAgentBetterShooter:
    def __init__(self, player: str, env_cfg) -> None:
        self.player = player
        self.opp_player = "player_1" if self.player == "player_0" else "player_0"
        self.team_id = 0 if self.player == "player_0" else 1
        self.opp_team_id = 1 if self.team_id == 0 else 0
        np.random.seed(0)
        self.env_cfg = env_cfg

        self.last_team_points = 0
        self.relic_allocation = 20
        self.expected_baseline_gain = 0

        self.relic_tile_data = {}
        self.end_of_match_printed = False
        self.last_unit_positions = []  # store positions of units from previous turn

        self.possible_reward_tiles = set()
        self.last_reward_occupied = set()
        self.unknown_tiles = set()
        self.not_reward_tiles = set()
        self.known_reward_tiles = set()
        self.last_gain = 0
        self.last_unknown_occupied = set()
        self.newly_unoccupied_unknown = set()
        self.newly_unoccupied_known = set()

        # New attribute to store known relic locations across games
        self.known_relic_positions = []  # list of (x, y) relic coordinates known from previous games

    def simple_heuristic_move(self, from_pos, to_pos):
        # ... unchanged ...
        (fx, fy) = from_pos
        (tx, ty) = to_pos
        dx = tx - fx
        dy = ty - fy
        if abs(dx) > abs(dy):
            return 2 if dx > 0 else 4  # move right or left
        else:
            return 3 if dy > 0 else 1  # move down or up

    def dxdy_to_action(self, dx, dy):
        if dx > 0:
            return 2  # right
        elif dx < 0:
            return 4  # left
        elif dy > 0:
            return 3  # down
        elif dy < 0:
            return 1  # up
        return 0  # stay

    def get_direction_via_pathfinding(self, from_pos, to_pos, obs):
        if from_pos == to_pos:
            return 0  # Already at target
        path = self.dijkstra_pathfind(self.env_cfg["map_width"], self.env_cfg["map_height"], from_pos, to_pos, obs)
        if path is None or len(path) < 2:
            return self.simple_heuristic_move(from_pos, to_pos)
        next_step = path[1]
        dx = next_step[0] - from_pos[0]
        dy = next_step[1] - from_pos[1]
        action = self.dxdy_to_action(dx, dy)
        assert isinstance(action, int), f"Action is not an integer! Found: {action} (type: {type(action)})"
        return action

    def select_tiles_for_relic(self, relic_pos):
        # ... unchanged ...
        reward_tiles = [t for t, d in self.relic_tile_data[relic_pos].items() if d["reward_tile"]]
        untested_tiles = [t for t, d in self.relic_tile_data[relic_pos].items() if not d["tested"]]
        return reward_tiles, untested_tiles

    def deduce_reward_tiles(self, obs):
        # Current points
        current_team_points = obs["team_points"][self.team_id]
        # If current_team_points is a scalar array, convert to python int
        if hasattr(current_team_points, 'item'):
            current_team_points = current_team_points.item()
        gain = current_team_points - self.last_team_points

        # Occupied unknown tiles this turn
        unit_positions = obs["units"]["position"][self.team_id]
        unit_mask = obs["units_mask"][self.team_id].astype(bool)
        occupied_this_turn = set()
        for uid in np.where(unit_mask)[0]:
            x,y = unit_positions[uid]
            if (x,y) in self.unknown_tiles:
                occupied_this_turn.add((x,y))

        # Compute currently occupied known reward tiles
        currently_reward_occupied = set()
        for uid in np.where(unit_mask)[0]:
            x, y = unit_positions[uid]
            pos = (x, y)
            if pos in self.known_reward_tiles:
                currently_reward_occupied.add(pos)

        self.newly_unoccupied_unknown = self.last_unknown_occupied - occupied_this_turn
        self.newly_unoccupied_known = self.last_reward_occupied - currently_reward_occupied

        newly_unoccupied = self.newly_unoccupied_unknown.union(self.newly_unoccupied_known)

        # Determine if gain rate went down compared to last turn's gain
        last_gain = getattr(self, 'last_gain', 0)  # if not set, assume 0 from previous turn
        gain_rate = gain - last_gain

        # We have the same number of reward squares
        if gain == 0:
            # No point gain means all occupied tiles are not reward tiles
            self.not_reward_tiles.update(occupied_this_turn)
            self.unknown_tiles -= self.not_reward_tiles
            if len(currently_reward_occupied) != 0:
                # We think we're in a reward square but we gained nothing, we've made a mistake
                self.known_reward_tiles = self.known_reward_tiles - currently_reward_occupied
                self.not_reward_tiles.update(currently_reward_occupied)
                # assert False

        if gain_rate == 0:
            newly_occupied = occupied_this_turn - self.last_unknown_occupied

            if len(newly_occupied) == 1 and len(newly_unoccupied) == 0:
                self.not_reward_tiles.update(newly_occupied)

            if len(newly_unoccupied) == 1 and len(newly_occupied) == 0:
                self.not_reward_tiles.update(newly_unoccupied)

            if len(newly_occupied) == 1 and len(self.newly_unoccupied_known) == 1:
                self.known_reward_tiles.update(newly_occupied)
                self.unknown_tiles -= newly_occupied

        if gain_rate > 0:
            # We entered a new reward square
            newly_occupied = occupied_this_turn - self.last_unknown_occupied
            if len(newly_occupied) == 1 and len(self.newly_unoccupied_known) == 0:
                # Exactly one new tile caused the gain
                self.known_reward_tiles.update(newly_occupied)
                self.unknown_tiles -= newly_occupied
            elif len(newly_occupied) > 1:
                # More than one new unknown tile is occupied, can't deduce which is reward
                pass
            else:
                # gain_rate > 0 but no new tiles were occupied?
                # This should not happen if our logic relies on new occupancy for gain
                pass
                # assert False, "Points went up but no new unknown tile was occupied."

        # We have fewer reward squares
        if gain_rate < 0:
            # We had fewer points gained this turn than last turn
            # This suggests we lost a reward tile occupant
            # Tiles that were occupied last turn but not this turn:
            newly_occupied = occupied_this_turn - self.last_unknown_occupied
            if len(newly_occupied) == 1 and len(self.newly_unoccupied_known) == 0:

                # This isn't working correctly
                # For now it's degrading bot performance in subsequent rounds because we're doing a
                # pretty good job of finding reward tiles the first round and then marking them as non-reward incorrectly
                self.not_reward_tiles.update(newly_occupied)

            if len(newly_unoccupied) == 1:
                # Exactly one tile was vacated and gain rate dropped
                # That tile must have been a reward tile that we lost
                self.known_reward_tiles.update(newly_unoccupied)
                self.unknown_tiles -= newly_unoccupied
            elif len(newly_unoccupied) > 1:
                # More than one tile vacated - can't deduce which one caused the drop
                pass
            elif len(newly_unoccupied) == 0:
                pass
                # assert False, "We lost points but we don't have any newly unoccupied tiles?"

        # Update tracking
        self.last_reward_occupied = currently_reward_occupied
        self.last_unknown_occupied = occupied_this_turn
        self.last_team_points = current_team_points
        self.last_gain = gain  # Store current gain for next turn

        self.last_unit_positions = []
        for uid in np.where(obs["units_mask"][self.team_id])[0]:
            ux, uy = obs["units"]["position"][self.team_id][uid]
            self.last_unit_positions.append((ux, uy))

    def update_possible_reward_tiles(self, obs):
        # ... unchanged ...
        relic_nodes_mask = obs["relic_nodes_mask"]
        relic_nodes = obs["relic_nodes"][relic_nodes_mask]

        new_possible = set()
        block_radius = 2
        map_width = self.env_cfg["map_width"]
        map_height = self.env_cfg["map_height"]
        for (rx, ry) in relic_nodes:
            for bx in range(rx - block_radius, rx + block_radius + 1):
                for by in range(ry - block_radius, ry + block_radius + 1):
                    if 0 <= bx < map_width and 0 <= by < map_height:
                        new_possible.add((bx, by))

        self.possible_reward_tiles = new_possible
        currently_unknown = self.possible_reward_tiles - self.known_reward_tiles - self.not_reward_tiles
        self.unknown_tiles = currently_unknown

    def dijkstra_pathfind(self, map_width, map_height, start, goal, obs):
        sensor_mask = obs["sensor_mask"]
        tile_type_map = obs["map_features"]["tile_type"]
        tile_energy_map = obs["map_features"]["energy"]

        def is_passable(x, y):
            if x < 0 or x >= map_width or y < 0 or y >= map_height:
                return False
            if sensor_mask[x, y]:
                # Visible tile
                if tile_type_map[x, y] == 2:  # Asteroid
                    return False
                return True
            else:
                # Unknown tile, assume passable
                return True

        import heapq
        dist = {(start): 0}
        came_from = {start: None}
        pq = [(0, start)]  # priority queue with tuples (cost, position)

        while pq:
            current_dist, current = heapq.heappop(pq)
            if current == goal:
                # Reconstruct path
                path = []
                while current is not None:
                    path.append(current)
                    current = came_from[current]
                path.reverse()
                return path

            if current_dist > dist[current]:
                continue  # Already found a better path

            (cx, cy) = current
            for dx, dy in [(0,1),(0,-1),(1,0),(-1,0)]:
                nx, ny = cx+dx, cy+dy
                if 0 <= nx < map_width and 0 <= ny < map_height and is_passable(nx, ny):
                    # Calculate the step cost using tile energy
                    tile_cost = 10 - tile_energy_map[nx, ny]
                    # Floor at 0
                    if tile_cost < 0:
                        tile_cost = 0

                    new_dist = current_dist + tile_cost
                    if (nx, ny) not in dist or new_dist < dist[(nx, ny)]:
                        dist[(nx, ny)] = new_dist
                        came_from[(nx, ny)] = (cx, cy)
                        heapq.heappush(pq, (new_dist, (nx, ny)))

        return None  # No path found

    def act(self, step: int, obs, remainingOverageTime: int = 60):
        unit_mask = np.array(obs["units_mask"][self.team_id])
        unit_positions = np.array(obs["units"]["position"][self.team_id])
        unit_energy = np.array(obs["units"]["energy"][self.team_id])

        opp_positions = np.array(obs["units"]["position"][self.opp_team_id])

        current_team_points = obs["team_points"][self.team_id]

        # 2) Deduce reward tiles based on occupancy and point gains
        self.deduce_reward_tiles(obs)

        relic_nodes_mask = obs["relic_nodes_mask"]
        self.add_newly_discovered_relics(obs["relic_nodes"][relic_nodes_mask])

        actions = np.zeros((self.env_cfg["max_units"], 3), dtype=int)
        available_unit_ids = np.where(obs["units_mask"][self.team_id])[0]

        map_width = self.env_cfg["map_width"]
        map_height = self.env_cfg["map_height"]

        opp_visible_mask = (opp_positions[:,0] != -1) & (opp_positions[:,1] != -1)
        visible_opp_ids = np.where(opp_visible_mask)[0]

        enemy_positions = {}
        for oid in visible_opp_ids:
            ex, ey = opp_positions[oid]
            if (ex, ey) not in enemy_positions:
                enemy_positions[(ex, ey)] = []
            enemy_positions[(ex, ey)].append(oid)

        sap_done = set()
        self.do_sapping_logic(actions,
                              available_unit_ids,
                              enemy_positions,
                              self.env_cfg.get("unit_sap_cost", 10),
                              sap_done,
                              self.env_cfg.get("unit_sap_range", 1),
                              np.array(obs["units"]["energy"][self.team_id]),
                              unit_positions,
                              opp_energy=np.array(obs["units"]["energy"][self.opp_team_id]))

        remaining_units = [u for u in available_unit_ids if u not in sap_done]

        # NEW LOGIC: Identify units already on a reward tile.
        already_on_reward_units = []
        occupied_positions = set()
        for u in remaining_units:
            ux, uy = unit_positions[u]
            if (ux, uy) in self.known_reward_tiles:
                # If the unit is on a reward tile, do not move it.
                actions[u] = [0, 0, 0]
                already_on_reward_units.append(u)
                occupied_positions.add((ux, uy))

        # NEW LOGIC: If a unit is already on a reward tile, let it stay there.
        already_on_reward_units = []
        for u in remaining_units:
            ux, uy = unit_positions[u]
            if (ux, uy) in self.known_reward_tiles:
                # If the unit is on a reward tile, do not move it.
                actions[u] = [0, 0, 0]
                already_on_reward_units.append(u)

        # Remove these units from the remaining pool so they are not reassigned.
        # remaining_units = [u for u in remaining_units if u not in already_on_reward_units]
        relic_targets = list(self.known_relic_positions)
        if len(self.known_relic_positions) > 0:
            block_radius = 2
            for (rx, ry) in self.known_relic_positions:
                for bx in range(rx - block_radius, rx + block_radius + 1):
                    for by in range(ry - block_radius, ry + block_radius + 1):
                        if 0 <= bx < map_width and 0 <= by < map_height:
                            relic_targets.append((bx, by))
            relic_targets = list(set(relic_targets))

        relic_targets = list(set(list(set(relic_targets) - set(self.not_reward_tiles)) + list(self.known_reward_tiles)))

        # NEW LOGIC: Remove occupied positions (units that are staying put) from relic targets
        # relic_targets = [t for t in relic_targets if t not in occupied_positions]
        # Prioritization constants
        REWARD_BONUS = -50
        POTENTIAL_RELIC_POINTS = -10
        NON_REWARD_PENALTY = 0

        if self.relic_allocation > 0 and len(relic_targets) > 0:
            relic_units_count = min(self.relic_allocation, len(remaining_units), len(relic_targets))
            relic_cost_matrix = np.zeros((len(remaining_units), len(relic_targets)), dtype=int)
            for i, u in enumerate(remaining_units):
                ux, uy = unit_positions[u]
                for j, (tx, ty) in enumerate(relic_targets):
                    dist = abs(ux - tx) + abs(uy - ty)
                    cost = dist
                    if (tx, ty) in self.known_reward_tiles:
                        cost += REWARD_BONUS
                        # if cost < 0:
                        #     cost = 0
                    if (tx, ty) in self.not_reward_tiles:
                        cost += NON_REWARD_PENALTY
                    relic_cost_matrix[i, j] = cost

            row_ind, col_ind = linear_sum_assignment(relic_cost_matrix)
            pairs = sorted(zip(row_ind, col_ind), key=lambda rc: relic_cost_matrix[rc[0], rc[1]])

            assigned_to_relic = set()
            relic_unit_to_target = {}
            used_positions = set()
            for r, c in pairs[:relic_units_count]:
                u = remaining_units[r]
                relic_unit_to_target[u] = relic_targets[c]
                assigned_to_relic.add(u)

            remaining_units = [u for u in remaining_units if u not in assigned_to_relic]

            for u, (tx, ty) in relic_unit_to_target.items():
                ux, uy = unit_positions[u]
                if ux == tx and uy == ty:
                    actions[u] = [0, 0, 0]
                else:
                    direction = self.get_direction_via_pathfinding((ux, uy), (tx, ty), obs)
                    actions[u] = [direction, 0, 0]
                used_positions.add((tx, ty))

        if len(remaining_units) > 0:
            still_num_units = len(remaining_units)
            rows = int(np.floor(np.sqrt(still_num_units)))
            cols = int(np.ceil(still_num_units / rows))
            while rows * cols < still_num_units:
                cols += 1

            cell_width = self.env_cfg["map_width"] / cols
            cell_height = self.env_cfg["map_height"] / rows
            assigned_cell_count = min(still_num_units, rows*cols)
            targets = []
            for i in range(assigned_cell_count):
                r = i // cols
                c = i % cols
                cell_center_x = int((c + 0.5) * cell_width)
                cell_center_y = int((r + 0.5) * cell_height)
                cell_center_x = min(cell_center_x, map_width - 1)
                cell_center_y = min(cell_center_y, map_height - 1)
                targets.append((cell_center_x, cell_center_y))

            # NEW LOGIC: Remove occupied positions from general targets as well
            # targets = [t for t in targets if t not in occupied_positions]

            num_remaining = still_num_units
            used_cell_count = min(num_remaining, assigned_cell_count)
            if used_cell_count == 0:
                for u in remaining_units:
                    actions[u] = [0, 0, 0]
            else:
                cost_matrix = np.zeros((num_remaining, used_cell_count), dtype=int)
                for i, unit_id in enumerate(remaining_units):
                    ux, uy = unit_positions[unit_id]
                    for j in range(used_cell_count):
                        tx, ty = targets[j]
                        dist = abs(ux - tx) + abs(uy - ty)
                        cost = dist
                        if (tx, ty) in self.known_reward_tiles:
                            cost += REWARD_BONUS
                            if cost < 0:
                                cost = 0
                        if (tx, ty) in self.not_reward_tiles:
                            cost += NON_REWARD_PENALTY
                        cost_matrix[i, j] = cost

                row_ind, col_ind = linear_sum_assignment(cost_matrix)
                unit_to_target = {}
                for r, c in zip(row_ind, col_ind):
                    unit_id = remaining_units[r]
                    tx, ty = targets[c]
                    unit_to_target[unit_id] = (tx, ty)

                assigned_units = set(unit_to_target.keys())
                unassigned_units = set(remaining_units) - assigned_units

                for unit_id, (tx, ty) in unit_to_target.items():
                    ux, uy = unit_positions[unit_id]
                    if ux == tx and uy == ty:
                        actions[unit_id] = [0, 0, 0]
                    else:
                        direction = self.get_direction_via_pathfinding((ux, uy), (tx, ty), obs)
                        actions[unit_id] = [direction, 0, 0]

                for unit_id in unassigned_units:
                    actions[unit_id] = [0, 0, 0]

        # If the match ended, print known relic positions and reward tiles
        # Do not clear self.known_relic_positions here, so it's usable next game
        if obs["steps"] == 500 and not self.end_of_match_printed:
            all_reward_tiles = []
            for relic_pos, tiles_data in self.relic_tile_data.items():
                for tile_pos, tile_info in tiles_data.items():
                    if tile_info["reward_tile"]:
                        all_reward_tiles.append((relic_pos, tile_pos))

            self.end_of_match_printed = True

        # Before returning actions:
        a = actions[:, 0]  # action codes
        dx = actions[:, 1]
        dy = actions[:, 2]

        # Actions that are not "sap" (5) should remain in the original range
        non_sap_mask = (a != 5)
        assert np.all(a[non_sap_mask] >= 0), f"Non-sap actions must be >= 0. Got: {a[non_sap_mask]}"
        assert np.all(a[non_sap_mask] <= 4), f"Non-sap actions must be <= 4. Got: {a[non_sap_mask]}"
        assert np.all(dx[non_sap_mask] == 0), f"dx must be 0 for non-sap actions. Got: {dx[non_sap_mask]}"
        assert np.all(dy[non_sap_mask] == 0), f"dy must be 0 for non-sap actions. Got: {dy[non_sap_mask]}"

        # Actions that are "sap" (5) must have dx and dy in [-10, 10]
        sap_mask = (a == 5)
        assert np.all(dx[sap_mask] >= -10), f"Sap dx out of range. Got: {dx[sap_mask]}"
        assert np.all(dx[sap_mask] <= 10), f"Sap dx out of range. Got: {dx[sap_mask]}"
        assert np.all(dy[sap_mask] >= -10), f"Sap dy out of range. Got: {dy[sap_mask]}"
        assert np.all(dy[sap_mask] <= 10), f"Sap dy out of range. Got: {dy[sap_mask]}"

        return actions

    def send_toward_relic_areas(self, actions, available_unit_ids, map_height, map_width, obs, sap_done,
                                unit_positions):
        remaining_units = [u for u in available_unit_ids if u not in sap_done]
        # NEW LOGIC: Identify units already on a reward tile.
        already_on_reward_units = []
        occupied_positions = set()
        for u in remaining_units:
            ux, uy = unit_positions[u]
            if (ux, uy) in self.known_reward_tiles:
                # If the unit is on a reward tile, do not move it.
                actions[u] = [0, 0, 0]
                already_on_reward_units.append(u)
                occupied_positions.add((ux, uy))
        #
        # # NEW LOGIC: If a unit is already on a reward tile, let it stay there.
        already_on_reward_units = []
        for u in remaining_units:
            ux, uy = unit_positions[u]
            if (ux, uy) in self.known_reward_tiles:
                # If the unit is on a reward tile, do not move it.
                actions[u] = [0, 0, 0]
                already_on_reward_units.append(u)
        # Remove these units from the remaining pool so they are not reassigned.
        # remaining_units = [u for u in remaining_units if u not in already_on_reward_units]
        relic_targets = list(self.known_relic_positions)
        if len(self.known_relic_positions) > 0:
            block_radius = 2
            for (rx, ry) in self.known_relic_positions:
                for bx in range(rx - block_radius, rx + block_radius + 1):
                    for by in range(ry - block_radius, ry + block_radius + 1):
                        if 0 <= bx < map_width and 0 <= by < map_height:
                            relic_targets.append((bx, by))
            relic_targets = list(set(relic_targets))
        relic_targets = list(set(list(set(relic_targets) - set(self.not_reward_tiles)) + list(self.known_reward_tiles)))
        # NEW LOGIC: Remove occupied positions (units that are staying put) from relic targets
        # relic_targets = [t for t in relic_targets if t not in occupied_positions]
        # Prioritization constants
        REWARD_BONUS = -50
        POTENTIAL_RELIC_POINTS = -10
        NON_REWARD_PENALTY = 0
        if self.relic_allocation > 0 and len(relic_targets) > 0:
            relic_units_count = min(self.relic_allocation, len(remaining_units), len(relic_targets))
            relic_cost_matrix = np.zeros((len(remaining_units), len(relic_targets)), dtype=int)
            for i, u in enumerate(remaining_units):
                ux, uy = unit_positions[u]
                for j, (tx, ty) in enumerate(relic_targets):
                    dist = abs(ux - tx) + abs(uy - ty)
                    cost = dist
                    if (tx, ty) in self.known_reward_tiles:
                        cost += REWARD_BONUS
                        # if cost < 0:
                        #     cost = 0
                    if (tx, ty) in self.not_reward_tiles:
                        cost += NON_REWARD_PENALTY
                    relic_cost_matrix[i, j] = cost

            row_ind, col_ind = linear_sum_assignment(relic_cost_matrix)
            pairs = sorted(zip(row_ind, col_ind), key=lambda rc: relic_cost_matrix[rc[0], rc[1]])

            assigned_to_relic = set()
            relic_unit_to_target = {}
            used_positions = set()
            for r, c in pairs[:relic_units_count]:
                u = remaining_units[r]
                relic_unit_to_target[u] = relic_targets[c]
                assigned_to_relic.add(u)

            remaining_units = [u for u in remaining_units if u not in assigned_to_relic]

            for u, (tx, ty) in relic_unit_to_target.items():
                ux, uy = unit_positions[u]
                if ux == tx and uy == ty:
                    actions[u] = [0, 0, 0]
                else:
                    direction = self.get_direction_via_pathfinding((ux, uy), (tx, ty), obs)
                    actions[u] = [direction, 0, 0]
                used_positions.add((tx, ty))
        return NON_REWARD_PENALTY, REWARD_BONUS, remaining_units

    def do_sapping_logic(self, actions, available_unit_ids, enemy_positions, sap_cost, sap_done, sap_range,
                         unit_energy, unit_positions, opp_energy):
        targeted_enemies = set()
        for unit_id in available_unit_ids:
            ux, uy = unit_positions[unit_id]
            uenergy = unit_energy[unit_id]

            # Only consider sapping if we have enough energy
            if uenergy > sap_cost:
                # Search for a visible weaker enemy unit in sap range
                found_target = False
                for dx in range(-sap_range, sap_range + 1):
                    if found_target:
                        break
                    for dy in range(-sap_range, sap_range + 1):
                        tx = ux + dx
                        ty = uy + dy
                        # Check if an enemy occupies this tile and not already targeted
                        if (tx, ty) in enemy_positions and (tx, ty) not in targeted_enemies:
                            # Check enemy units in that tile
                            enemy_ids = enemy_positions[(tx, ty)]
                            # Find any enemy weaker than us
                            for eid in enemy_ids:
                                enemy_energy = opp_energy[eid]
                                if enemy_energy < uenergy:
                                    # We found a weaker enemy unit to sap
                                    # action code 5 = sap, dx and dy are relative moves
                                    actions[unit_id] = [5, dx, dy]
                                    sap_done.add(unit_id)
                                    targeted_enemies.add((tx, ty))
                                    found_target = True
                                    break
                        if found_target:
                            break

    def add_newly_discovered_relics(self, relic_nodes_positions):
        # Add newly discovered relics to known_relic_positions
        for (rx, ry) in relic_nodes_positions:
            if (rx, ry) not in self.relic_tile_data:
                self.relic_tile_data[(rx, ry)] = {}
                for bx in range(rx - 2, rx + 3):
                    for by in range(ry - 2, ry + 3):
                        if 0 <= bx < self.env_cfg["map_width"] and 0 <= by < self.env_cfg["map_height"]:
                            self.relic_tile_data[(rx, ry)][(bx, by)] = {"tested": False, "reward_tile": False}
            # If it's a new relic not seen in previous games, store it
            if (rx, ry) not in self.known_relic_positions:
                self.known_relic_positions.append((rx, ry))


class BestAgentAttacker:
    # Class-level storage for persistent knowledge across matches
    _persistent_tile_confidence = {}  # Maps (x,y) -> confidence score
    _persistent_tile_experience = {}  # Maps (x,y) -> visit count
    _persistent_relic_patterns = {}  # Maps (rx,ry) -> {possible_patterns}
    _persistent_relic_data = {}  # Maps (rx,ry) -> {(x,y): {"tested": bool, "is_reward": bool}}
    _persistent_known_relics = []  # List of (x, y) relic coordinates

    # Constants
    CONFIDENCE_THRESHOLD = 2  # Threshold for marking as reward tile
    NEGATIVE_THRESHOLD = -2  # Threshold for marking as not reward
    CONFIDENCE_DECAY = 0.8  # Decay factor for confidence between matches
    CONFIDENCE_WEIGHT = 3  # Weight factor for confidence in pathfinding costs

    def __init__(self, player: str, env_cfg) -> None:
        self.player = player
        self.opp_player = "player_1" if self.player == "player_0" else "player_0"
        self.team_id = 0 if self.player == "player_0" else 1
        self.opp_team_id = 1 if self.team_id == 0 else 0
        np.random.seed(0)
        self.env_cfg = env_cfg
        self.last_team_points = 0
        self.relic_allocation = 20
        self.expected_baseline_gain = 0

        self.end_of_match_printed = False
        self.last_unit_positions = []  # store positions of units from previous turn

        self.possible_reward_tiles = set()
        self.last_reward_occupied = set()
        self.unknown_tiles = set()
        self.not_reward_tiles = set()
        self.known_reward_tiles = set()
        self.last_gain = 0
        self.last_unknown_occupied = set()
        self.newly_unoccupied_unknown = set()
        self.newly_unoccupied_known = set()

        # Initialize confidence and experience tracking with persistence
        self.tile_confidence = {}
        self.tile_experience = {}
        for tile, confidence in self._persistent_tile_confidence.items():
            # Apply decay to persistent confidence
            self.tile_confidence[tile] = confidence * self.CONFIDENCE_DECAY
<<<<<<< HEAD
        for tile, visits in self._persistent_tile_experience.items():
            self.tile_experience[tile] = visits  # No decay for visit counts
            
=======

>>>>>>> 8db2a657
        self.relic_tile_data = self._persistent_relic_data.copy()

        # Restore known relic positions with persistence
        self.known_relic_positions = self._persistent_known_relics.copy()

    def simple_heuristic_move(self, from_pos, to_pos):
        # ... unchanged ...
        (fx, fy) = from_pos
        (tx, ty) = to_pos
        dx = tx - fx
        dy = ty - fy
        if abs(dx) > abs(dy):
            return 2 if dx > 0 else 4  # move right or left
        else:
            return 3 if dy > 0 else 1  # move down or up

    def dxdy_to_action(self, dx, dy):
        if dx > 0:
            return 2  # right
        elif dx < 0:
            return 4  # left
        elif dy > 0:
            return 3  # down
        elif dy < 0:
            return 1  # up
        return 0  # stay

    def get_direction_via_pathfinding(self, from_pos, to_pos, obs):
        if from_pos == to_pos:
            return 0  # Already at target
        path = self.dijkstra_pathfind(self.env_cfg["map_width"], self.env_cfg["map_height"], from_pos, to_pos, obs)
        if path is None or len(path) < 2:
            return self.simple_heuristic_move(from_pos, to_pos)
        next_step = path[1]
        dx = next_step[0] - from_pos[0]
        dy = next_step[1] - from_pos[1]
        action = self.dxdy_to_action(dx, dy)
        assert isinstance(action, int), f"Action is not an integer! Found: {action} (type: {type(action)})"
        return action

    def select_tiles_for_relic(self, relic_pos):
        # ... unchanged ...
        reward_tiles = [t for t, d in self.relic_tile_data[relic_pos].items() if d["reward_tile"]]
        untested_tiles = [t for t, d in self.relic_tile_data[relic_pos].items() if not d["tested"]]
        return reward_tiles, untested_tiles

    def deduce_reward_tiles(self, obs):
        """
        Deduce which tiles are reward tiles based on unit movements and point gains.
        Uses confidence tracking to improve accuracy of deductions.
        """
        # Current points
        current_team_points = obs["team_points"][self.team_id]
        if hasattr(current_team_points, 'item'):
            current_team_points = current_team_points.item()
        gain = current_team_points - self.last_team_points

        # Occupied unknown tiles this turn
        unit_positions = obs["units"]["position"][self.team_id]
        unit_mask = obs["units_mask"][self.team_id].astype(bool)
        occupied_this_turn = set()
        for uid in np.where(unit_mask)[0]:
            x, y = unit_positions[uid]
            # Track visits for all tiles
            self.tile_experience[(x, y)] = self.tile_experience.get((x, y), 0) + 1
            # Update persistent experience
            self._persistent_tile_experience[(x, y)] = self.tile_experience[(x, y)]
            if (x, y) in self.unknown_tiles:
                occupied_this_turn.add((x, y))
                if (x, y) not in self.tile_confidence:
                    self.tile_confidence[(x, y)] = 0

        # Compute currently occupied known reward tiles
        currently_reward_occupied = set()
        for uid in np.where(unit_mask)[0]:
            x, y = unit_positions[uid]
            pos = (x, y)
            if pos in self.known_reward_tiles:
                currently_reward_occupied.add(pos)

        self.newly_unoccupied_unknown = self.last_unknown_occupied - occupied_this_turn
        self.newly_unoccupied_known = self.last_reward_occupied - currently_reward_occupied

        newly_unoccupied = self.newly_unoccupied_unknown.union(self.newly_unoccupied_known)

        # Determine if gain rate went down compared to last turn's gain
        last_gain = getattr(self, 'last_gain', 0)
        gain_rate = gain - last_gain

        # Heuristic: Reduce confidence for newly occupied and vacated tiles if gain rate is unchanged
        if gain_rate == 0:
            newly_occupied = occupied_this_turn - self.last_unknown_occupied
            for tile in newly_occupied:
                self.tile_confidence[tile] -= 1  # Confidence loss for newly occupied tiles
                if self.tile_confidence[tile] <= self.NEGATIVE_THRESHOLD:
                    self.not_reward_tiles.add(tile)
                    self.unknown_tiles.discard(tile)
                    self.known_reward_tiles.discard(tile)

            for tile in newly_unoccupied:
                self.tile_confidence[tile] -= 1  # Confidence loss for newly vacated tiles
                if self.tile_confidence[tile] <= self.NEGATIVE_THRESHOLD:
                    self.not_reward_tiles.add(tile)
                    self.unknown_tiles.discard(tile)
                    self.known_reward_tiles.discard(tile)

        if gain_rate > 0:
            newly_occupied = occupied_this_turn - self.last_unknown_occupied
            for tile in newly_occupied:
                self.tile_confidence[tile] += 2
                if self.tile_confidence[tile] >= self.CONFIDENCE_THRESHOLD:
                    self.known_reward_tiles.add(tile)
                    self.unknown_tiles.discard(tile)
                    self.not_reward_tiles.discard(tile)

        if gain_rate < 0:
            for tile in newly_unoccupied:
                self.tile_confidence[tile] += 2
                if self.tile_confidence[tile] >= self.CONFIDENCE_THRESHOLD:
                    self.known_reward_tiles.add(tile)
                    self.unknown_tiles.discard(tile)
                    self.not_reward_tiles.discard(tile)

        # Update tracking
        self.last_reward_occupied = currently_reward_occupied
        self.last_unknown_occupied = occupied_this_turn
        self.last_team_points = current_team_points
        self.last_gain = gain

        # Update persistent storage
        self._persistent_tile_confidence.update(self.tile_confidence)
        self._persistent_relic_data.update(self.relic_tile_data)

        self.last_unit_positions = []
        for uid in np.where(obs["units_mask"][self.team_id])[0]:
            ux, uy = obs["units"]["position"][self.team_id][uid]
            self.last_unit_positions.append((ux, uy))

        # Print current categorization results
        print("\n Time step:", obs["steps"])
        print("Possible Tiles:", len(self.possible_reward_tiles))
        print("Unknown Tiles:", len(self.unknown_tiles))
        print("Not Reward Tiles:", len(self.not_reward_tiles))
        print("Known Reward Tiles:", len(self.known_reward_tiles))
        if len(self.known_reward_tiles) > 0:
            print("Known Rewards:", self.known_reward_tiles)

    def dijkstra_pathfind(self, map_width, map_height, start, goal, obs):
        sensor_mask = obs["sensor_mask"]
        tile_type_map = obs["map_features"]["tile_type"]
        tile_energy_map = obs["map_features"]["energy"]

        def is_passable(x, y):
            if x < 0 or x >= map_width or y < 0 or y >= map_height:
                return False
            if sensor_mask[x, y]:
                # Visible tile
                if tile_type_map[x, y] == 2:  # Asteroid
                    return False
                return True
            else:
                # Unknown tile, assume passable
                return True

        import heapq
        dist = {(start): 0}
        came_from = {start: None}
        pq = [(0, start)]  # priority queue with tuples (cost, position)

        while pq:
            current_dist, current = heapq.heappop(pq)
            if current == goal:
                # Reconstruct path
                path = []
                while current is not None:
                    path.append(current)
                    current = came_from[current]
                path.reverse()
                return path

            if current_dist > dist[current]:
                continue  # Already found a better path

            (cx, cy) = current
            for dx, dy in [(0, 1), (0, -1), (1, 0), (-1, 0)]:
                nx, ny = cx + dx, cy + dy
                if 0 <= nx < map_width and 0 <= ny < map_height and is_passable(nx, ny):
                    # Calculate the step cost using tile energy
                    tile_cost = 10 - tile_energy_map[nx, ny]
                    # Floor at 0
                    if tile_cost < 0:
                        tile_cost = 0

                    new_dist = current_dist + tile_cost
                    if (nx, ny) not in dist or new_dist < dist[(nx, ny)]:
                        dist[(nx, ny)] = new_dist
                        came_from[(nx, ny)] = (cx, cy)
                        heapq.heappush(pq, (new_dist, (nx, ny)))

        return None  # No path found

    def act(self, step: int, obs, remainingOverageTime: int = 60):
        unit_positions = np.array(obs["units"]["position"][self.team_id])
        opp_positions = np.array(obs["units"]["position"][self.opp_team_id])

        # 2) Deduce reward tiles based on occupancy and point gains
        self.deduce_reward_tiles(obs)

        relic_nodes_mask = obs["relic_nodes_mask"]
        self.add_newly_discovered_relics(obs["relic_nodes"][relic_nodes_mask])

        actions = np.zeros((self.env_cfg["max_units"], 3), dtype=int)
        available_unit_ids = np.where(obs["units_mask"][self.team_id])[0]

        map_width = self.env_cfg["map_width"]
        map_height = self.env_cfg["map_height"]

        opp_visible_mask = (opp_positions[:, 0] != -1) & (opp_positions[:, 1] != -1)
        visible_opp_ids = np.where(opp_visible_mask)[0]

        enemy_positions = {}
        for oid in visible_opp_ids:
            ex, ey = opp_positions[oid]
            if (ex, ey) not in enemy_positions:
                enemy_positions[(ex, ey)] = []
            enemy_positions[(ex, ey)].append(oid)

        sap_done = set()
        self.do_sapping_logic(actions,
                              available_unit_ids,
                              enemy_positions,
                              self.env_cfg.get("unit_sap_cost", 10),
                              sap_done,
                              self.env_cfg.get("unit_sap_range", 1),
                              np.array(obs["units"]["energy"][self.team_id]),
                              unit_positions,
                              opp_energy=np.array(obs["units"]["energy"][self.opp_team_id]))

        remaining_units = [u for u in available_unit_ids if u not in sap_done]

        NON_REWARD_PENALTY, REWARD_BONUS, remaining_units = self.send_to_relic_points(actions, map_height, map_width,
                                                                                      obs, remaining_units,
                                                                                      unit_positions)

        if max(obs['team_wins']) <= 0:
            self.send_to_explore_if_not_going_to_relic(NON_REWARD_PENALTY, REWARD_BONUS, actions, map_height, map_width,
                                                       obs, remaining_units, unit_positions)
        else:
            # This is where I'd like to attack instead.
            self.send_to_attack_if_not_going_to_relic(NON_REWARD_PENALTY, REWARD_BONUS, actions, map_height, map_width,
                                                      obs, remaining_units, unit_positions)

        # Before returning actions:
        a = actions[:, 0]  # action codes
        dx = actions[:, 1]
        dy = actions[:, 2]

        # Actions that are not "sap" (5) should remain in the original range
        non_sap_mask = (a != 5)
        assert np.all(a[non_sap_mask] >= 0), f"Non-sap actions must be >= 0. Got: {a[non_sap_mask]}"
        assert np.all(a[non_sap_mask] <= 4), f"Non-sap actions must be <= 4. Got: {a[non_sap_mask]}"
        assert np.all(dx[non_sap_mask] == 0), f"dx must be 0 for non-sap actions. Got: {dx[non_sap_mask]}"
        assert np.all(dy[non_sap_mask] == 0), f"dy must be 0 for non-sap actions. Got: {dy[non_sap_mask]}"

        # Actions that are "sap" (5) must have dx and dy in [-10, 10]
        sap_mask = (a == 5)
        assert np.all(dx[sap_mask] >= -10), f"Sap dx out of range. Got: {dx[sap_mask]}"
        assert np.all(dx[sap_mask] <= 10), f"Sap dx out of range. Got: {dx[sap_mask]}"
        assert np.all(dy[sap_mask] >= -10), f"Sap dy out of range. Got: {dy[sap_mask]}"
        assert np.all(dy[sap_mask] <= 10), f"Sap dy out of range. Got: {dy[sap_mask]}"

        actions = actions.astype(np.int32)
        return actions

    def send_to_attack_if_not_going_to_relic(self, NON_REWARD_PENALTY, REWARD_BONUS, actions, map_height, map_width,
                                             obs, remaining_units, unit_positions):
        if len(remaining_units) == 0:
            return

        # Determine enemy spawn corner based on our team_id or known game logic.
        # Example: If we are team 0 starting near (0,0), enemy is at (map_width-1, map_height-1).
        # If we are team 1 starting near (map_width-1,map_height-1), enemy is at (0,0).
        if self.team_id == 0:
            enemy_corner_x, enemy_corner_y = map_width - 1, map_height - 1
        else:
            enemy_corner_x, enemy_corner_y = 0, 0

        # We will create a set of target positions near the enemy corner.
        # Similar logic as exploration, but focused on the enemy quadrant.
        still_num_units = len(remaining_units)

        # Let's try a grid of targets around the enemy corner. For example,
        # we can create a smaller grid (like rows x cols) near enemy corner.
        # The size of this grid might depend on how many units we have.
        rows = int(np.floor(np.sqrt(still_num_units)))
        cols = int(np.ceil(still_num_units / rows))
        while rows * cols < still_num_units:
            cols += 1

        # Define how large the "attack staging area" is. For instance, a 1/3 portion of the map
        # closer to the enemy corner could be chosen as the area we distribute targets in.
        # This is arbitrary and can be tuned. For example:
        # If enemy is bottom-right, we'll pick a sub-area in the bottom-right quadrant.
        # If enemy is top-left, do the opposite. We'll just center around enemy_corner_x, enemy_corner_y.
        # Let's say we form a grid around that corner within some offset.
        offset_x = max(map_width // 4, 1)  # a quarter of the map width
        offset_y = max(map_height // 4, 1)  # a quarter of the map height

        # Based on where the enemy corner is, define a bounding rectangle for targets.
        # If enemy is bottom-right corner:
        min_x = max(0, enemy_corner_x - offset_x)
        max_x = min(map_width - 1, enemy_corner_x)
        min_y = max(0, enemy_corner_y - offset_y)
        max_y = min(map_height - 1, enemy_corner_y)

        # If enemy is top-left corner:
        # (If self.team_id == 1, we already set enemy_corner_x,y = 0,0)
        # The above min_x,max_x,min_y,max_y should still work, just reversed.
        # For example, if enemy_corner_x = 0, then max_x might be offset_x and so forth.
        if enemy_corner_x < map_width // 2:
            # Enemy is on the left side, so let's spread on the left.
            max_x = min(map_width - 1, enemy_corner_x + offset_x)
            min_x = max(0, enemy_corner_x)
        if enemy_corner_y < map_height // 2:
            # Enemy is on the top side, so let's spread on the top.
            max_y = min(map_height - 1, enemy_corner_y + offset_y)
            min_y = max(0, enemy_corner_y)

        # Compute cell width/height for the grid in the defined bounding rectangle
        region_width = max_x - min_x + 1
        region_height = max_y - min_y + 1
        cell_width = region_width / cols if cols > 0 else region_width
        cell_height = region_height / rows if rows > 0 else region_height

        assigned_cell_count = min(still_num_units, rows * cols)
        targets = []
        for i in range(assigned_cell_count):
            r = i // cols
            c = i % cols
            cell_center_x = int(min_x + (c + 0.5) * cell_width)
            cell_center_y = int(min_y + (r + 0.5) * cell_height)
            cell_center_x = min(cell_center_x, map_width - 1)
            cell_center_y = min(cell_center_y, map_height - 1)
            targets.append((cell_center_x, cell_center_y))

        num_remaining = still_num_units
        used_cell_count = min(num_remaining, assigned_cell_count)
        if used_cell_count == 0:
            # No targets assigned, stay put
            for u in remaining_units:
                actions[u] = [0, 0, 0]
            return

        # Build a cost matrix for Hungarian assignment
        cost_matrix = np.zeros((num_remaining, used_cell_count), dtype=int)
        for i, unit_id in enumerate(remaining_units):
            ux, uy = unit_positions[unit_id]
            for j in range(used_cell_count):
                tx, ty = targets[j]
                dist = abs(ux - tx) + abs(uy - ty)
                confidence = self.tile_confidence.get((tx, ty), 0)
                cost = dist - int(confidence * self.CONFIDENCE_WEIGHT)
                if cost < 0:
                    cost = 0
                # If desired, adjust cost based on known tiles:
                if (tx, ty) in self.known_reward_tiles:
                    cost += REWARD_BONUS
                    if cost < 0:
                        cost = 0
                if (tx, ty) in self.not_reward_tiles:
                    cost += NON_REWARD_PENALTY
                cost_matrix[i, j] = cost

        row_ind, col_ind = linear_sum_assignment(cost_matrix)
        unit_to_target = {}
        for r, c in zip(row_ind, col_ind):
            unit_id = remaining_units[r]
            tx, ty = targets[c]
            unit_to_target[unit_id] = (tx, ty)

        assigned_units = set(unit_to_target.keys())
        unassigned_units = set(remaining_units) - assigned_units

        # Assign moves towards targets
        for unit_id, (tx, ty) in unit_to_target.items():
            ux, uy = unit_positions[unit_id]
            if ux == tx and uy == ty:
                # Already at target, hold position (or consider a "sap" or another action)
                actions[unit_id] = [0, 0, 0]
            else:
                direction = self.get_direction_via_pathfinding((ux, uy), (tx, ty), obs)
                actions[unit_id] = [direction, 0, 0]

        # Any unassigned units can idle
        for unit_id in unassigned_units:
            actions[unit_id] = [0, 0, 0]

    def send_to_explore_if_not_going_to_relic(self, NON_REWARD_PENALTY, REWARD_BONUS, actions, map_height, map_width,
                                              obs, remaining_units, unit_positions):
        if len(remaining_units) > 0:
            still_num_units = len(remaining_units)
            rows = int(np.floor(np.sqrt(still_num_units)))
            cols = int(np.ceil(still_num_units / rows))
            while rows * cols < still_num_units:
                cols += 1

            cell_width = self.env_cfg["map_width"] / cols
            cell_height = self.env_cfg["map_height"] / rows
            assigned_cell_count = min(still_num_units, rows * cols)
            targets = []
            for i in range(assigned_cell_count):
                r = i // cols
                c = i % cols
                cell_center_x = int((c + 0.5) * cell_width)
                cell_center_y = int((r + 0.5) * cell_height)
                cell_center_x = min(cell_center_x, map_width - 1)
                cell_center_y = min(cell_center_y, map_height - 1)
                targets.append((cell_center_x, cell_center_y))

            # NEW LOGIC: Remove occupied positions from general targets as well
            # targets = [t for t in targets if t not in occupied_positions]
            num_remaining = still_num_units
            used_cell_count = min(num_remaining, assigned_cell_count)
            if used_cell_count == 0:
                for u in remaining_units:
                    actions[u] = [0, 0, 0]
            else:
                cost_matrix = np.zeros((num_remaining, used_cell_count), dtype=int)
                for i, unit_id in enumerate(remaining_units):
                    ux, uy = unit_positions[unit_id]
                    for j in range(used_cell_count):
                        tx, ty = targets[j]
                        dist = abs(ux - tx) + abs(uy - ty)
                        confidence = self.tile_confidence.get((tx, ty), 0)
                        visit_count = self.tile_experience.get((tx, ty), 0)
                        # Reduce cost for unvisited tiles
                        visit_bias = max(5 - visit_count, 0)
                        # Check proximity to relics
                        min_relic_dist = float('inf')
                        for rx, ry in self.known_relic_positions:
                            relic_dist = abs(tx - rx) + abs(ty - ry)
                            min_relic_dist = min(min_relic_dist, relic_dist)
                        # Reduce cost for tiles near relics (within 3 tiles)
                        relic_bias = max(3 - min_relic_dist, 0) if min_relic_dist <= 3 else 0
                        # Combine all factors
                        cost = dist - int(confidence * self.CONFIDENCE_WEIGHT) - visit_bias - relic_bias
                        if cost < 0:
                            cost = 0
                        if (tx, ty) in self.known_reward_tiles:
                            cost += REWARD_BONUS
                            if cost < 0:
                                cost = 0
                        if (tx, ty) in self.not_reward_tiles:
                            cost += NON_REWARD_PENALTY
                        cost_matrix[i, j] = cost

                row_ind, col_ind = linear_sum_assignment(cost_matrix)
                unit_to_target = {}
                for r, c in zip(row_ind, col_ind):
                    unit_id = remaining_units[r]
                    tx, ty = targets[c]
                    unit_to_target[unit_id] = (tx, ty)

                assigned_units = set(unit_to_target.keys())
                unassigned_units = set(remaining_units) - assigned_units

                for unit_id, (tx, ty) in unit_to_target.items():
                    ux, uy = unit_positions[unit_id]
                    if ux == tx and uy == ty:
                        actions[unit_id] = [0, 0, 0]
                    else:
                        direction = self.get_direction_via_pathfinding((ux, uy), (tx, ty), obs)
                        actions[unit_id] = [direction, 0, 0]

                for unit_id in unassigned_units:
                    actions[unit_id] = [0, 0, 0]

    def send_to_relic_points(self, actions, map_height, map_width, obs, remaining_units, unit_positions):
        # NEW LOGIC: Identify units already on a reward tile.
        already_on_reward_units = []
        occupied_positions = set()
        for u in remaining_units:
            ux, uy = unit_positions[u]
            if (ux, uy) in self.known_reward_tiles:
                # If the unit is on a reward tile, do not move it.
                actions[u] = [0, 0, 0]
                already_on_reward_units.append(u)
                occupied_positions.add((ux, uy))
        # NEW LOGIC: If a unit is already on a reward tile, let it stay there.
        already_on_reward_units = []
        for u in remaining_units:
            ux, uy = unit_positions[u]
            if (ux, uy) in self.known_reward_tiles:
                # If the unit is on a reward tile, do not move it.
                actions[u] = [0, 0, 0]
                already_on_reward_units.append(u)
        # Remove these units from the remaining pool so they are not reassigned.
        # remaining_units = [u for u in remaining_units if u not in already_on_reward_units]
        relic_targets = list(self.known_relic_positions)
        if len(self.known_relic_positions) > 0:
            block_radius = 2
            for (rx, ry) in self.known_relic_positions:
                for bx in range(rx - block_radius, rx + block_radius + 1):
                    for by in range(ry - block_radius, ry + block_radius + 1):
                        if 0 <= bx < map_width and 0 <= by < map_height:
                            relic_targets.append((bx, by))
            relic_targets = list(set(relic_targets))
        relic_targets = list(set(list(set(relic_targets) - set(self.not_reward_tiles)) + list(self.known_reward_tiles)))
        # NEW LOGIC: Remove occupied positions (units that are staying put) from relic targets
        # relic_targets = [t for t in relic_targets if t not in occupied_positions]
        # Prioritization constants
        REWARD_BONUS = -100
        POTENTIAL_RELIC_POINTS = -10
        NON_REWARD_PENALTY = 0
        if self.relic_allocation > 0 and len(relic_targets) > 0:
            relic_units_count = min(self.relic_allocation, len(remaining_units), len(relic_targets))
            relic_cost_matrix = np.zeros((len(remaining_units), len(relic_targets)), dtype=int)
            for i, u in enumerate(remaining_units):
                ux, uy = unit_positions[u]
                for j, (tx, ty) in enumerate(relic_targets):
                    dist = abs(ux - tx) + abs(uy - ty)
                    cost = dist
                    if (tx, ty) in self.known_reward_tiles:
                        cost += REWARD_BONUS
                        # if cost < 0:
                        #     cost = 0
                    if (tx, ty) in self.not_reward_tiles:
                        cost += NON_REWARD_PENALTY
                    relic_cost_matrix[i, j] = cost

            row_ind, col_ind = linear_sum_assignment(relic_cost_matrix)
            pairs = sorted(zip(row_ind, col_ind), key=lambda rc: relic_cost_matrix[rc[0], rc[1]])

            assigned_to_relic = set()
            relic_unit_to_target = {}
            used_positions = set()
            for r, c in pairs[:relic_units_count]:
                u = remaining_units[r]
                relic_unit_to_target[u] = relic_targets[c]
                assigned_to_relic.add(u)

            remaining_units = [u for u in remaining_units if u not in assigned_to_relic]

            for u, (tx, ty) in relic_unit_to_target.items():
                ux, uy = unit_positions[u]
                if ux == tx and uy == ty:
                    actions[u] = [0, 0, 0]
                else:
                    direction = self.get_direction_via_pathfinding((ux, uy), (tx, ty), obs)
                    actions[u] = [direction, 0, 0]
                used_positions.add((tx, ty))
        return NON_REWARD_PENALTY, REWARD_BONUS, remaining_units

    def send_toward_relic_areas(self, actions, available_unit_ids, map_height, map_width, obs, sap_done,
                                unit_positions):
        remaining_units = [u for u in available_unit_ids if u not in sap_done]
        # NEW LOGIC: Identify units already on a reward tile.
        already_on_reward_units = []
        occupied_positions = set()
        for u in remaining_units:
            ux, uy = unit_positions[u]
            if (ux, uy) in self.known_reward_tiles:
                # If the unit is on a reward tile, do not move it.
                actions[u] = [0, 0, 0]
                already_on_reward_units.append(u)
                occupied_positions.add((ux, uy))
        #
        # # NEW LOGIC: If a unit is already on a reward tile, let it stay there.
        already_on_reward_units = []
        for u in remaining_units:
            ux, uy = unit_positions[u]
            if (ux, uy) in self.known_reward_tiles:
                # If the unit is on a reward tile, do not move it.
                actions[u] = [0, 0, 0]
                already_on_reward_units.append(u)
        # Remove these units from the remaining pool so they are not reassigned.
        # remaining_units = [u for u in remaining_units if u not in already_on_reward_units]
        relic_targets = list(self.known_relic_positions)
        if len(self.known_relic_positions) > 0:
            block_radius = 2
            for (rx, ry) in self.known_relic_positions:
                for bx in range(rx - block_radius, rx + block_radius + 1):
                    for by in range(ry - block_radius, ry + block_radius + 1):
                        if 0 <= bx < map_width and 0 <= by < map_height:
                            relic_targets.append((bx, by))
            relic_targets = list(set(relic_targets))
        relic_targets = list(set(list(set(relic_targets) - set(self.not_reward_tiles)) + list(self.known_reward_tiles)))
        # NEW LOGIC: Remove occupied positions (units that are staying put) from relic targets
        # relic_targets = [t for t in relic_targets if t not in occupied_positions]
        # Prioritization constants
        REWARD_BONUS = -50
        POTENTIAL_RELIC_POINTS = -10
        NON_REWARD_PENALTY = 0
        if self.relic_allocation > 0 and len(relic_targets) > 0:
            relic_units_count = min(self.relic_allocation, len(remaining_units), len(relic_targets))
            relic_cost_matrix = np.zeros((len(remaining_units), len(relic_targets)), dtype=int)
            for i, u in enumerate(remaining_units):
                ux, uy = unit_positions[u]
                for j, (tx, ty) in enumerate(relic_targets):
                    dist = abs(ux - tx) + abs(uy - ty)
                    cost = dist
                    if (tx, ty) in self.known_reward_tiles:
                        cost += REWARD_BONUS
                        # if cost < 0:
                        #     cost = 0
                    if (tx, ty) in self.not_reward_tiles:
                        cost += NON_REWARD_PENALTY
                    relic_cost_matrix[i, j] = cost

            row_ind, col_ind = linear_sum_assignment(relic_cost_matrix)
            pairs = sorted(zip(row_ind, col_ind), key=lambda rc: relic_cost_matrix[rc[0], rc[1]])

            assigned_to_relic = set()
            relic_unit_to_target = {}
            used_positions = set()
            for r, c in pairs[:relic_units_count]:
                u = remaining_units[r]
                relic_unit_to_target[u] = relic_targets[c]
                assigned_to_relic.add(u)

            remaining_units = [u for u in remaining_units if u not in assigned_to_relic]

            for u, (tx, ty) in relic_unit_to_target.items():
                ux, uy = unit_positions[u]
                if ux == tx and uy == ty:
                    actions[u] = [0, 0, 0]
                else:
                    direction = self.get_direction_via_pathfinding((ux, uy), (tx, ty), obs)
                    actions[u] = [direction, 0, 0]
                used_positions.add((tx, ty))
        return NON_REWARD_PENALTY, REWARD_BONUS, remaining_units

    def do_sapping_logic(self, actions, available_unit_ids, enemy_positions, sap_cost, sap_done, sap_range,
                         unit_energy, unit_positions, opp_energy):
        targeted_enemies = set()
        for unit_id in available_unit_ids:
            ux, uy = unit_positions[unit_id]
            uenergy = unit_energy[unit_id]

            # Only consider sapping if we have enough energy
            if uenergy > sap_cost:
                # Search for a visible weaker enemy unit in sap range
                found_target = False
                for dx in range(-sap_range, sap_range + 1):
                    if found_target:
                        break
                    for dy in range(-sap_range, sap_range + 1):
                        tx = ux + dx
                        ty = uy + dy
                        # Check if an enemy occupies this tile and not already targeted
                        if (tx, ty) in enemy_positions and (tx, ty) not in targeted_enemies:
                            # Check enemy units in that tile
                            enemy_ids = enemy_positions[(tx, ty)]
                            # Find any enemy weaker than us
                            for eid in enemy_ids:
                                enemy_energy = opp_energy[eid]
                                if enemy_energy < uenergy:
                                    # We found a weaker enemy unit to sap
                                    # action code 5 = sap, dx and dy are relative moves
                                    actions[unit_id] = [5, dx, dy]
                                    sap_done.add(unit_id)
                                    targeted_enemies.add((tx, ty))
                                    found_target = True
                                    break
                        if found_target:
                            break

    def add_newly_discovered_relics(self, relic_nodes_positions):
        # Add newly discovered relics to known_relic_positions
        for (rx, ry) in relic_nodes_positions:
            if (rx, ry) not in self.relic_tile_data:
                self.relic_tile_data[(rx, ry)] = {}
                for bx in range(rx - 2, rx + 3):
                    for by in range(ry - 2, ry + 3):
                        if 0 <= bx < self.env_cfg["map_width"] and 0 <= by < self.env_cfg["map_height"]:
                            self.relic_tile_data[(rx, ry)][(bx, by)] = {"tested": False, "reward_tile": False}
            # If it's a new relic not seen in previous games, store it
            if (rx, ry) not in self.known_relic_positions:
                self.known_relic_positions.append((rx, ry))


def evaluate_agents(agent_1_cls, agent_2_cls, seed=45, games_to_play=3, replay_save_dir="replays"):
    # Ensure the replay directory exists
    os.makedirs(replay_save_dir, exist_ok=True)

    # Create an environment wrapped to record episodes
    gym_env = LuxAIS3GymEnv(numpy_output=True)
    gym_env.render_mode = "human"
    env = RecordEpisode(
        gym_env, save_on_close=True, save_on_reset=True, save_dir=replay_save_dir
    )

    for i in range(games_to_play):
        # Reset the environment for each game
        obs, info = env.reset(seed=seed + i)  # changing seed each game
        env_cfg = info["params"]  # game parameters that agents can see

        player_0 = agent_1_cls("player_0", env_cfg)
        player_1 = agent_2_cls("player_1", env_cfg)

        game_done = False
        step = 0
        print(f"Running game {i + 1}/{games_to_play}")
        while not game_done:
            actions = {
                "player_0": player_0.act(step=step, obs=obs["player_0"]),
                "player_1": player_1.act(step=step, obs=obs["player_1"]),
            }

            obs, reward, terminated, truncated, info = env.step(actions)
            dones = {k: terminated[k] or truncated[k] for k in terminated}
            if dones["player_0"] or dones["player_1"]:
                game_done = True
            step += 1

    env.close()  # saves the replay of the last game and frees resources
    print(f"Finished {games_to_play} games. Replays saved to {replay_save_dir}")


if __name__ == "__main__":
    # Run evaluation with the dummy Agent against itself
    evaluate_agents(BestAgentBetterShooter, BestAgentAttacker, games_to_play=20, seed=2,
                    replay_save_dir="replays/" + BestAgentBetterShooter.__name__ + "_" + BestAgentAttacker.__name__)

    # After running, you can check the "replays" directory for saved replay files.
    # You can set breakpoints anywhere in this file or inside the Agent class.<|MERGE_RESOLUTION|>--- conflicted
+++ resolved
@@ -652,13 +652,10 @@
         for tile, confidence in self._persistent_tile_confidence.items():
             # Apply decay to persistent confidence
             self.tile_confidence[tile] = confidence * self.CONFIDENCE_DECAY
-<<<<<<< HEAD
+
         for tile, visits in self._persistent_tile_experience.items():
             self.tile_experience[tile] = visits  # No decay for visit counts
-            
-=======
-
->>>>>>> 8db2a657
+
         self.relic_tile_data = self._persistent_relic_data.copy()
 
         # Restore known relic positions with persistence
